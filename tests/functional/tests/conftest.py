--- conflicted
+++ resolved
@@ -44,7 +44,6 @@
     gc.collect()
 
 
-<<<<<<< HEAD
 def pytest_addoption(parser):
     parser.addoption("--debug-log", action="store_true", help="enable debug logs")
 
@@ -52,7 +51,8 @@
 @pytest.fixture
 def debug_log(request):
     return request.config.getoption("--debug-log")
-=======
+
+  
 @pytest.fixture()
 def pyocf_2_ctx():
     c1 = OcfCtx.with_defaults(DefaultLogger(LogLevel.WARN, "Ctx1"))
@@ -63,5 +63,4 @@
     yield [c1, c2]
     c1.exit()
     c2.exit()
-    gc.collect()
->>>>>>> 71e056e6
+    gc.collect()