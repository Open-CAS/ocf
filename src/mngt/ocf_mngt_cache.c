--- conflicted
+++ resolved
@@ -11,10 +11,7 @@
 #include "../ocf_queue_priv.h"
 #include "../metadata/metadata.h"
 #include "../metadata/metadata_io.h"
-<<<<<<< HEAD
-=======
 #include "../metadata/metadata_partition_structs.h"
->>>>>>> 847f5f11
 #include "../engine/cache_engine.h"
 #include "../utils/utils_user_part.h"
 #include "../utils/utils_cache_line.h"
@@ -160,52 +157,17 @@
 	ocf_pipeline_t pipeline;
 };
 
-<<<<<<< HEAD
-static void __init_partitions_attached(ocf_cache_t cache)
-=======
-static void __init_partitions(ocf_cache_t cache)
-{
-	ocf_part_id_t i_part;
-
-	/* Init default Partition */
-	ENV_BUG_ON(ocf_mngt_add_partition_to_cache(cache, PARTITION_DEFAULT,
-			"unclassified", 0, PARTITION_SIZE_MAX,
-			OCF_IO_CLASS_PRIO_LOWEST, true));
-
-	/* Add other partition to the cache and make it as dummy */
-	for (i_part = 0; i_part < OCF_USER_IO_CLASS_MAX; i_part++) {
-		ocf_refcnt_freeze(&cache->user_parts[i_part].cleaning.counter);
-
-		if (i_part == PARTITION_DEFAULT)
-			continue;
-
-		/* Init default Partition */
-		ENV_BUG_ON(ocf_mngt_add_partition_to_cache(cache, i_part,
-				"Inactive", 0, PARTITION_SIZE_MAX,
-				OCF_IO_CLASS_PRIO_LOWEST, false));
-	}
-}
-
 static void __init_parts_attached(ocf_cache_t cache)
->>>>>>> 847f5f11
 {
 	ocf_part_id_t part_id;
 
 	for (part_id = 0; part_id < OCF_USER_IO_CLASS_MAX; part_id++)
 		ocf_lru_init(cache, &cache->user_parts[part_id].part);
 
-<<<<<<< HEAD
-		ocf_eviction_initialize(cache, part->runtime);
-	}
-}
-
-static void __init_free(ocf_cache_t cache)
-=======
 	ocf_lru_init(cache, &cache->free);
 }
 
 static void __populate_free(ocf_cache_t cache)
->>>>>>> 847f5f11
 {
 	uint64_t free_clines = ocf_metadata_collision_table_entries(cache) -
 			ocf_get_cache_occupancy(cache);
@@ -260,7 +222,7 @@
 	cache->promotion_policy = NULL;
 }
 
-static void __init_free(ocf_cache_t cache)
+static void ocf_free_part_init(ocf_cache_t cache)
 {
 	cache->free.id = PARTITION_FREELIST;
 }
@@ -306,13 +268,8 @@
 
 	ocf_metadata_init_hash_table(cache);
 	ocf_metadata_init_collision(cache);
-<<<<<<< HEAD
-	__init_partitions_attached(cache);
-	__init_free(cache);
-=======
 	__init_parts_attached(cache);
 	__populate_free(cache);
->>>>>>> 847f5f11
 
 	result = __init_cleaning_policy(cache);
 	if (result) {
@@ -486,15 +443,8 @@
 		OCF_PL_FINISH_RET(context->pipeline, -OCF_ERR_START_CACHE_FAIL);
 	}
 
-<<<<<<< HEAD
-	if (context->metadata.shutdown_status != ocf_metadata_clean_shutdown &&
-			!context->metadata.persistent_meta_loaded) {
-		__init_free(cache);
-	}
-=======
 	if (context->metadata.shutdown_status != ocf_metadata_clean_shutdown)
 		__populate_free(cache);
->>>>>>> 847f5f11
 
 	cleaning_policy = cache->conf_meta->cleaning_policy_type;
 	if (!cleaning_policy_ops[cleaning_policy].initialize)
@@ -707,12 +657,6 @@
 
 	cache->pt_unaligned_io = cfg->pt_unaligned_io;
 	cache->use_submit_io_fast = cfg->use_submit_io_fast;
-
-<<<<<<< HEAD
-	cache->eviction_policy_init = cfg->eviction_policy;
-=======
-	cache->metadata.is_volatile = cfg->metadata_volatile;
->>>>>>> 847f5f11
 
 out:
 	return ret;
@@ -1188,15 +1132,8 @@
 	cache->conf_meta->metadata_layout = params->metadata.layout;
 	cache->conf_meta->promotion_policy_type = params->metadata.promotion_policy;
 
-<<<<<<< HEAD
-=======
 	INIT_LIST_HEAD(&cache->io_queues);
 
-	/* Init Partitions */
-	ocf_user_part_init(cache);
-	__init_free(cache);
-
->>>>>>> 847f5f11
 	__init_cores(cache);
 	__init_metadata_version(cache);
 }
@@ -1255,7 +1192,6 @@
 	env_rmutex_unlock(&ctx->lock);
 
 	ocf_cache_log(tmp_cache, log_debug, "Metadata initialized\n");
-<<<<<<< HEAD
 
 	INIT_LIST_HEAD(&tmp_cache->io_queues);
 	result = env_spinlock_init(&tmp_cache->io_queues_list_lock);
@@ -1263,14 +1199,13 @@
 		goto _cache_mngt_init_instance_ERROR;
 
 	/* Init Partitions */
-=======
->>>>>>> 847f5f11
 
 	if (!tmp_cache->metadata.loaded) {
-		ocf_part_init(tmp_cache);
+		ocf_user_part_init(tmp_cache);
+		ocf_free_part_init(tmp_cache);
 		_ocf_mngt_cache_init(tmp_cache, &params);
 	} else {
-		ocf_part_load(tmp_cache);
+		ocf_user_part_load(tmp_cache);
 	}
 
 	ocf_ctx_get(ctx);
@@ -1397,8 +1332,7 @@
 
 	ocf_cache_log(cache, log_info, "Loading cache state...\n");
 	ocf_metadata_load_superblock(cache,
-			_ocf_mngt_load_superblock_complete, context,
-			context->metadata.persistent_meta_loaded);
+			_ocf_mngt_load_superblock_complete, context);
 }
 
 static void _ocf_mngt_init_cleaner(ocf_pipeline_t pipeline,
@@ -1552,11 +1486,6 @@
 {
 	struct ocf_cache_attach_context *context = priv;
 	ocf_cache_t cache = context->cache;
-
-	if (context->metadata.persistent_meta_loaded) {
-		ocf_pipeline_next(context->pipeline);
-		return;
-	}
 
 	/* clear clean shutdown status */
 	ocf_metadata_set_shutdown_status(cache, ocf_metadata_dirty_shutdown,
