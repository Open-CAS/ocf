--- conflicted
+++ resolved
@@ -335,41 +335,10 @@
 
 	if (a_req->mio_conc)
 		ocf_mio_async_unlock(a_req->mio_conc, m_req);
-<<<<<<< HEAD
 
 	metadata_io_req_advance(m_req);
 
-	env_atomic_set(&m_req->finished, 1);
-
 	metadata_io_req_complete(m_req);
-}
-
-static void matadata_io_page_lock_acquired(struct ocf_request *req)
-{
-	ocf_engine_push_req_front(req, true);
-}
-
-static void metadata_io_req_submit(struct metadata_io_request *m_req)
-{
-	struct metadata_io_request_asynch *a_req = m_req->asynch;
-	int lock;
-
-	env_atomic_set(&m_req->finished, 0);
-
-	if (a_req->mio_conc) {
-		lock = ocf_mio_async_lock(a_req->mio_conc, m_req,
-			matadata_io_page_lock_acquired);
-		/* TODO: error handling for lock < 0 */
-	}
-
-	if (!a_req->mio_conc || lock == OCF_LOCK_ACQUIRED)
-		matadata_io_page_lock_acquired(&m_req->req);
-=======
-
-	metadata_io_req_advance(m_req);
-
-	metadata_io_req_complete(m_req);
->>>>>>> 847f5f11
 }
 
 void metadata_io_req_end(struct metadata_io_request *m_req)
@@ -388,11 +357,7 @@
 	uint32_t volume_max_io_pages = ocf_volume_get_max_io_size(
 			&cache->device->volume) / PAGE_SIZE;
 	struct metadata_io_request *m_req;
-<<<<<<< HEAD
-	uint32_t request_map_capacity_pages = sizeof(m_req->map) * 8;
-=======
 	uint32_t request_map_capacity_pages = sizeof(m_req->alock_status) * 8;
->>>>>>> 847f5f11
 
 	return OCF_MIN(volume_max_io_pages, request_map_capacity_pages);
 }
@@ -555,14 +520,10 @@
 			page, count, flags, drain_hndl, compl_hndl, NULL);
 }
 
-
-#ifdef OCF_CONFIG_MEM_SAVER
-#define MIO_RPOOL_THRESHOLD ocf_mio_size_4
-#define MIO_RPOOL_LIMIT 0
-#else
-#define MIO_RPOOL_THRESHOLD ocf_mio_size_16
 #define MIO_RPOOL_LIMIT 16
-#endif
+#define MIO_RPOOL_THRESHOLD ocf_mio_size_16 /* This is statically determined to
+					       not exceed one page (4096B).
+					       Change if apropriate. */
 
 int ocf_metadata_io_ctx_init(struct ocf_ctx *ocf_ctx)
 {
