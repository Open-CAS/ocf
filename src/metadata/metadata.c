/*
 * Copyright(c) 2012-2021 Intel Corporation
 * SPDX-License-Identifier: BSD-3-Clause-Clear
 */

#include "ocf/ocf.h"

#include "metadata.h"
#include "metadata_collision.h"
#include "metadata_segment_id.h"
#include "metadata_internal.h"
#include "metadata_io.h"
#include "metadata_raw.h"
#include "metadata_segment.h"
#include "../concurrency/ocf_concurrency.h"
#include "../ocf_def_priv.h"
#include "../ocf_priv.h"
#include "../utils/utils_cache_line.h"
#include "../utils/utils_io.h"
#include "../utils/utils_pipeline.h"


#define OCF_METADATA_DEBUG 0

#if 1 == OCF_METADATA_DEBUG
#define OCF_DEBUG_TRACE(cache) \
	ocf_cache_log(cache, log_info, "[Metadata] %s\n", __func__)
#define OCF_DEBUG_PARAM(cache, format, ...) \
	ocf_cache_log(cache, log_info, "[Metadata] %s - "format"\n", \
			__func__, ##__VA_ARGS__)
#else
#define OCF_DEBUG_TRACE(cache)
#define OCF_DEBUG_PARAM(cache, format, ...)
#endif

#define OCF_METADATA_HASH_DIFF_MAX 1000

struct ocf_part_runtime_meta {
	struct ocf_part_runtime runtime;
	struct cleaning_policy clean_pol;
};

enum {
	ocf_metadata_status_type_valid = 0,
	ocf_metadata_status_type_dirty,

	ocf_metadata_status_type_max
};

static inline size_t ocf_metadata_status_sizeof(
		const struct ocf_cache_line_settings *settings) {
	/* Number of bytes required to mark cache line status */
	size_t size = settings->sector_count / 8;

	/* Number of types of status (valid, dirty, etc...) */
	size *= ocf_metadata_status_type_max;

	/* At the end we have size */
	return size;
}

/*
 * get entries for specified metadata hash type
 */
static ocf_cache_line_t ocf_metadata_get_entries(
		enum ocf_metadata_segment_id type,
		ocf_cache_line_t cache_lines)
{
	ENV_BUG_ON(type >= metadata_segment_variable_size_start && cache_lines == 0);

	switch (type) {
	case metadata_segment_collision:
	case metadata_segment_cleaning:
	case metadata_segment_lru:
	case metadata_segment_list_info:
		return cache_lines;

	case metadata_segment_hash:
		return OCF_DIV_ROUND_UP(cache_lines, 4);

	case metadata_segment_sb_config:
		return OCF_DIV_ROUND_UP(sizeof(struct ocf_superblock_config),
				PAGE_SIZE);

	case metadata_segment_sb_runtime:
		return OCF_DIV_ROUND_UP(sizeof(struct ocf_superblock_runtime),
				PAGE_SIZE);

	case metadata_segment_reserved:
		return 32;

	case metadata_segment_part_config:
		return OCF_USER_IO_CLASS_MAX + 1;

	case metadata_segment_part_runtime:
<<<<<<< HEAD
		return OCF_IO_CLASS_MAX + 2; /* extra runtime for freelist */
=======
		return OCF_NUM_PARTITIONS;
>>>>>>> 847f5f11

	case metadata_segment_core_config:
		return OCF_CORE_MAX;

	case metadata_segment_core_runtime:
		return OCF_CORE_MAX;

	case metadata_segment_core_uuid:
		return OCF_CORE_MAX;

	default:
		break;
	}

	ENV_BUG();
	return 0;
}

/*
 * Get size of particular hash metadata type element
 */
static int64_t ocf_metadata_get_element_size(
		enum ocf_metadata_segment_id type,
		const struct ocf_cache_line_settings *settings)
{
	int64_t size = 0;

	ENV_BUG_ON(type >= metadata_segment_variable_size_start && !settings);

	switch (type) {
	case metadata_segment_lru:
		size = sizeof(struct ocf_lru_meta);
		break;

	case metadata_segment_cleaning:
		size = sizeof(struct cleaning_policy_meta);
		break;

	case metadata_segment_collision:
		size = sizeof(struct ocf_metadata_map)
			+ ocf_metadata_status_sizeof(settings);
		break;

	case metadata_segment_list_info:
		size = sizeof(struct ocf_metadata_list_info);
		break;

	case metadata_segment_sb_config:
		size = PAGE_SIZE;
		break;

	case metadata_segment_sb_runtime:
		size = PAGE_SIZE;
		break;

	case metadata_segment_reserved:
		size = PAGE_SIZE;
		break;

	case metadata_segment_part_config:
		size = sizeof(struct ocf_user_part_config);
		break;

	case metadata_segment_part_runtime:
<<<<<<< HEAD
		size = sizeof(struct ocf_part_runtime);
=======
		size = sizeof(struct ocf_part_runtime_meta);
>>>>>>> 847f5f11
		break;

	case metadata_segment_hash:
		size = sizeof(ocf_cache_line_t);
		break;

	case metadata_segment_core_config:
		size = sizeof(struct ocf_core_meta_config);
		break;

	case metadata_segment_core_runtime:
		size = sizeof(struct ocf_core_meta_runtime);
		break;

	case metadata_segment_core_uuid:
		size = sizeof(struct ocf_metadata_uuid);
		break;

	default:
		break;

	}

	ENV_BUG_ON(size > PAGE_SIZE);

	return size;
}

/*
 * Metadata calculation exception handling.
 *
 * @param unused_lines - Unused pages
 * @param device_lines - SSD Cache device pages amount
 *
 * @return true - Accept unused sapce
 * @return false - unused space is not acceptable
 */
static bool ocf_metadata_calculate_exception_hndl(ocf_cache_t cache,
		int64_t unused_lines, int64_t device_lines)
{
	static bool warn;
	int64_t utilization = 0;

	if (!warn) {
		ocf_cache_log(cache, log_warn,
				"Metadata size calculation problem\n");
		warn = true;
	}

	if (unused_lines < 0)
		return false;

	/*
	 * Accepted disk utilization is 90 % off SSD space
	 */
	utilization = (device_lines - unused_lines) * 100 / device_lines;

	if (utilization < 90)
		return false;

	return true;
}

/*
 * Algorithm to calculate amount of cache lines taking into account required
 * space for metadata
 */
static int ocf_metadata_calculate_metadata_size(
		struct ocf_cache *cache,
		struct ocf_metadata_ctrl *ctrl,
		const struct ocf_cache_line_settings *settings)
{
	int64_t i_diff = 0, diff_lines = 0, cache_lines = ctrl->device_lines;
	int64_t lowest_diff;
	ocf_cache_line_t count_pages;
	uint64_t ram_footprint;
	uint32_t i;

	OCF_DEBUG_PARAM(cache, "Cache lines = %lld", cache_lines);

	lowest_diff = cache_lines;

	do {
		count_pages = ctrl->count_pages;
		ram_footprint = ctrl->ram_footprint;

		for (i = metadata_segment_variable_size_start;
				i < metadata_segment_max; i++) {
			struct ocf_metadata_raw *raw = &ctrl->raw_desc[i];

			/* Setup number of entries */
			raw->entries
				= ocf_metadata_get_entries(i, cache_lines);

			/*
			 * Setup SSD location and size
			 */
			raw->ssd_pages_offset = count_pages;
			raw->ssd_pages = OCF_DIV_ROUND_UP(raw->entries,
					raw->entries_in_page);

			/* Update offset for next container */
			count_pages += ocf_metadata_raw_size_on_ssd(raw);
			ram_footprint += (raw->entry_size * raw->entries) + PAGE_SIZE;
		}

		/*
		 * Check if max allowed iteration exceeded
		 */
		if (i_diff >= OCF_METADATA_HASH_DIFF_MAX) {
			/*
			 * Never should be here but try handle this exception
			 */
			if (ocf_metadata_calculate_exception_hndl(cache,
					diff_lines, ctrl->device_lines)) {
				break;
			}

			if (i_diff > (2 * OCF_METADATA_HASH_DIFF_MAX)) {
				/*
				 * We tried, but we fallen, have to return error
				 */
				ocf_cache_log(cache, log_err,
					"Metadata size calculation ERROR\n");
				return -1;
			}
		}

		/* Calculate diff of cache lines */

		/* Cache size in bytes */
		diff_lines = ctrl->device_lines * settings->size;
		/* Sub metadata size which is in 4 kiB unit */
		diff_lines -= count_pages * PAGE_SIZE;
		/* Convert back to cache lines */
		diff_lines /= settings->size;
		/* Calculate difference */
		diff_lines -= cache_lines;

		if (diff_lines > 0) {
			if (diff_lines < lowest_diff)
				lowest_diff = diff_lines;
			else if (diff_lines == lowest_diff)
				break;
		}

		/* Update new value of cache lines */
		cache_lines += diff_lines;

		OCF_DEBUG_PARAM(cache, "Diff pages = %lld", diff_lines);
		OCF_DEBUG_PARAM(cache, "Cache lines = %lld", cache_lines);

		i_diff++;

	} while (diff_lines);

	ctrl->count_pages = count_pages;
	ctrl->ram_footprint = ram_footprint;
	ctrl->cachelines = cache_lines;
	OCF_DEBUG_PARAM(cache, "Cache lines = %u", ctrl->cachelines);

	if (ctrl->device_lines < ctrl->cachelines)
		return -1;

	return 0;
}

const char * const ocf_metadata_segment_names[] = {
		[metadata_segment_sb_config]		= "Super block config",
		[metadata_segment_sb_runtime]		= "Super block runtime",
		[metadata_segment_reserved]		= "Reserved",
		[metadata_segment_part_config]		= "Part config",
		[metadata_segment_part_runtime]		= "Part runtime",
		[metadata_segment_cleaning]		= "Cleaning",
		[metadata_segment_lru]			= "LRU list",
		[metadata_segment_collision]		= "Collision",
		[metadata_segment_list_info]		= "List info",
		[metadata_segment_hash]			= "Hash",
		[metadata_segment_core_config]		= "Core config",
		[metadata_segment_core_runtime]		= "Core runtime",
		[metadata_segment_core_uuid]		= "Core UUID",
};
#if 1 == OCF_METADATA_DEBUG
/*
 * Debug info functions prints metadata and raw containers information
 */
static void ocf_metadata_raw_info(struct ocf_cache *cache,
		struct ocf_metadata_ctrl *ctrl)
{
	uint64_t capacity = 0;
	uint64_t capacity_sum = 0;
	uint32_t i = 0;
	const char *unit;

	for (i = 0; i < metadata_segment_max; i++) {
		struct ocf_metadata_raw *raw = &(ctrl->raw_desc[i]);

		OCF_DEBUG_PARAM(cache, "Raw : name            = %s",
				ocf_metadata_segment_names[i]);
		OCF_DEBUG_PARAM(cache, "    : metadata type   = %u", i);
		OCF_DEBUG_PARAM(cache, "    : raw type        = %u",
				raw->raw_type);
		OCF_DEBUG_PARAM(cache, "    : entry size      = %u",
				raw->entry_size);
		OCF_DEBUG_PARAM(cache, "    : entries         = %llu",
				raw->entries);
		OCF_DEBUG_PARAM(cache, "    : entries in page = %u",
				raw->entries_in_page);
		OCF_DEBUG_PARAM(cache, "    : page offset     = %llu",
				raw->ssd_pages_offset);
		OCF_DEBUG_PARAM(cache, "    : pages           = %llu",
				raw->ssd_pages);
	}

	/* Provide capacity info */
	for (i = 0; i < metadata_segment_max; i++) {
		capacity = ocf_metadata_raw_size_of(cache,
				&(ctrl->raw_desc[i]));

		capacity_sum += capacity;

		if (capacity / MiB) {
			capacity = capacity / MiB;
			unit = "MiB";
		} else {
			unit = "KiB";
			capacity = capacity / KiB;

		}

		OCF_DEBUG_PARAM(cache, "%s capacity %llu %s",
			ocf_metadata_segment_names[i], capacity, unit);
	}
}
#else
#define ocf_metadata_raw_info(cache, ctrl)
#endif

/*
 * Deinitialize hash metadata interface
 */
void ocf_metadata_deinit_variable_size(struct ocf_cache *cache)
{

	uint32_t i = 0;

	struct ocf_metadata_ctrl *ctrl = (struct ocf_metadata_ctrl *)
			cache->metadata.priv;

	OCF_DEBUG_TRACE(cache);

	ocf_metadata_concurrency_attached_deinit(&cache->metadata.lock);

	/*
	 * De initialize RAW types
	 */
	for (i = metadata_segment_variable_size_start;
			i < metadata_segment_max; i++) {
		ocf_metadata_segment_destroy(cache, ctrl->segment[i]);
	}

	if (ctrl->persistent_meta_variable)
		ctx_persistent_meta_deinit(cache->owner, ctrl->persistent_meta_variable);
}

static inline void ocf_metadata_config_init(struct ocf_cache *cache,
		struct ocf_cache_line_settings *settings, size_t size)
{
	ENV_BUG_ON(!ocf_cache_line_size_is_valid(size));

	ENV_BUG_ON(env_memset(settings, sizeof(*settings), 0));

	settings->size = size;
	settings->sector_count = BYTES_TO_SECTORS(settings->size);
	settings->sector_start = 0;
	settings->sector_end = settings->sector_count - 1;

	OCF_DEBUG_PARAM(cache, "Cache line size = %lu, bits count = %llu, "
			"status size = %lu",
			settings->size, settings->sector_count,
			ocf_metadata_status_sizeof(settings));
}

static void ocf_metadata_deinit_fixed_size(struct ocf_cache *cache)
{
	int result = 0;
	uint32_t i;

	struct ocf_metadata_ctrl *ctrl = (struct ocf_metadata_ctrl *)
			cache->metadata.priv;

	struct ocf_metadata_segment *superblock =
		ctrl->segment[metadata_segment_sb_config];

	for (i = 0; i < metadata_segment_fixed_size_max; i++) {
		if (i != metadata_segment_sb_config)
			ocf_metadata_segment_destroy(cache, ctrl->segment[i]);
	}

	ocf_metadata_superblock_destroy(cache, superblock);

	if (ctrl->persistent_meta_fixed)
		ctx_persistent_meta_deinit(cache->owner, ctrl->persistent_meta_fixed);

	env_vfree(ctrl);
	cache->metadata.priv = NULL;

	if (result)
		ENV_BUG();
}

static struct ocf_metadata_ctrl *ocf_metadata_ctrl_init(
		ocf_metadata_persistence_mode_t persistence_mode)
{
	struct ocf_metadata_ctrl *ctrl = NULL;
	uint32_t page = 0;
	uint32_t i = 0;
	enum ocf_metadata_raw_type default_raw_type;
	uint64_t ram_footprint = 0;

	switch (persistence_mode) {
	case ocf_metadata_persistence_volume:
		default_raw_type = metadata_raw_type_ram;
		break;

	case ocf_metadata_persistence_ram:
		default_raw_type = metadata_raw_type_volatile;
		break;

	case ocf_metadata_persistence_persistent:
		default_raw_type = metadata_raw_type_persistent;
		break;

	default:
		ENV_BUG();
		break;
	}

	ctrl = env_vzalloc(sizeof(*ctrl));
	if (!ctrl)
		return NULL;

	/* Initial setup of RAW containers */
	for (i = 0; i < metadata_segment_max; i++) {
		struct ocf_metadata_raw *raw = &ctrl->raw_desc[i];

		raw->metadata_segment = i;

		/* Default type for metadata RAW container */
		raw->raw_type = default_raw_type;

		if (i == metadata_segment_core_uuid &&
			persistence_mode == ocf_metadata_persistence_volume) {
			raw->raw_type = metadata_raw_type_dynamic;
		}

		/* We can only calculate sizes for fixed size metadata segments */
		if (i < metadata_segment_fixed_size_max) {
			/* Entry size configuration */
			raw->entry_size
				= ocf_metadata_get_element_size(i, NULL);
			raw->entries_in_page = PAGE_SIZE / raw->entry_size;

			/* Setup number of entries */
			raw->entries = ocf_metadata_get_entries(i, 0);

			/*
			 * Setup SSD location and size
			 */
			raw->ssd_pages_offset = page;
			raw->ssd_pages = OCF_DIV_ROUND_UP(raw->entries,
					raw->entries_in_page);

			/* Update offset for next container */
			page += ocf_metadata_raw_size_on_ssd(raw);

			ram_footprint += (raw->entry_size * raw->entries) + PAGE_SIZE;
		}
	}

	ctrl->count_pages = page;
	ctrl->ram_footprint = ram_footprint;

	return ctrl;
}

static int ocf_metadata_init_fixed_size(struct ocf_cache *cache,
		ocf_cache_line_size_t cache_line_size)
{
	struct ocf_metadata_ctrl *ctrl = NULL;
	struct ocf_metadata *metadata = &cache->metadata;
	struct ocf_cache_line_settings *settings =
		(struct ocf_cache_line_settings *)&metadata->settings;
	struct ocf_core_meta_config *core_meta_config;
	struct ocf_core_meta_runtime *core_meta_runtime;
	struct ocf_user_part_config *part_config;
<<<<<<< HEAD
	struct ocf_part_runtime *part_runtime;
=======
	struct ocf_part_runtime_meta *part_runtime_meta;
>>>>>>> 847f5f11
	struct ocf_metadata_segment *superblock;
	ocf_core_t core;
	ocf_core_id_t core_id;
	uint32_t i = 0;
	int result = 0;
	bool loaded = false;
	ocf_persistent_meta_zone_t persistent_meta;

	OCF_DEBUG_TRACE(cache);

	ENV_WARN_ON(metadata->priv);

	ocf_metadata_config_init(cache, settings, cache_line_size);

	ctrl = ocf_metadata_ctrl_init(metadata->persistence_mode);
	if (!ctrl)
		return -OCF_ERR_NO_MEM;
	metadata->priv = ctrl;

	if (metadata->persistence_mode == ocf_metadata_persistence_persistent) {
		persistent_meta = ctx_persistent_meta_init(cache->owner, cache,
				ctrl->ram_footprint, &loaded);
		if (!persistent_meta) {
			ocf_metadata_deinit_fixed_size(cache);
			return -OCF_ERR_NO_MEM;
		}
		ctrl->persistent_meta_fixed = persistent_meta;
	}

	cache->metadata.loaded = loaded;

	ctrl->raw_desc[metadata_segment_sb_config].persistent_allocator =
		ctrl->persistent_meta_fixed;
	result = ocf_metadata_superblock_init(
			&ctrl->segment[metadata_segment_sb_config], cache,
			&ctrl->raw_desc[metadata_segment_sb_config]);
	if (result) {
		ocf_metadata_deinit_fixed_size(cache);
		return result;
	}

	superblock = ctrl->segment[metadata_segment_sb_config];

	for (i = 0; i < metadata_segment_fixed_size_max; i++) {
		if (i == metadata_segment_sb_config)
			continue;
		ctrl->raw_desc[i].persistent_allocator =
			ctrl->persistent_meta_fixed;
		result |= ocf_metadata_segment_init(
				&ctrl->segment[i],
				cache,
				&ctrl->raw_desc[i],
				NULL, NULL,
				superblock);
		if (result)
			break;
	}

	if (result) {
		ocf_metadata_deinit_fixed_size(cache);
		return result;
	}

	cache->conf_meta = METADATA_MEM_POOL(ctrl, metadata_segment_sb_config);

	/* Set partition metadata */
	part_config = METADATA_MEM_POOL(ctrl, metadata_segment_part_config);
	part_runtime_meta = METADATA_MEM_POOL(ctrl,
			metadata_segment_part_runtime);

	for (i = 0; i < OCF_USER_IO_CLASS_MAX + 1; i++) {
		cache->user_parts[i].config = &part_config[i];
		cache->user_parts[i].clean_pol = &part_runtime_meta[i].clean_pol;
		cache->user_parts[i].part.runtime =
			&part_runtime_meta[i].runtime;
	}
<<<<<<< HEAD
	cache->free = &part_runtime[OCF_IO_CLASS_MAX + 1];
=======
	cache->free.runtime= &part_runtime_meta[PARTITION_FREELIST].runtime;
>>>>>>> 847f5f11

	/* Set core metadata */
	core_meta_config = METADATA_MEM_POOL(ctrl,
			metadata_segment_core_config);
	core_meta_runtime = METADATA_MEM_POOL(ctrl,
			metadata_segment_core_runtime);

	for_each_core_all(cache, core, core_id) {
		core->conf_meta = &core_meta_config[core_id];
		core->runtime_meta = &core_meta_runtime[core_id];
	}

	return 0;
}

static void ocf_metadata_flush_lock_collision_page(struct ocf_cache *cache,
		struct ocf_metadata_raw *raw, uint32_t page)

{
	ocf_collision_start_exclusive_access(&cache->metadata.lock,
			page);
}

static void ocf_metadata_flush_unlock_collision_page(
		struct ocf_cache *cache, struct ocf_metadata_raw *raw,
		uint32_t page)

{
	ocf_collision_end_exclusive_access(&cache->metadata.lock,
			page);
}

static void ocf_metadata_init_layout(struct ocf_cache *cache,
		ocf_metadata_layout_t layout)
{
	ENV_BUG_ON(layout >= ocf_metadata_layout_max || layout < 0);

	/* Initialize metadata location interface*/
	if (cache->metadata.persistence_mode == ocf_metadata_persistence_ram)
		layout = ocf_metadata_layout_seq;
	cache->metadata.layout = layout;
}

/*
 * Initialize hash metadata interface
 */
int ocf_metadata_init_variable_size(struct ocf_cache *cache,
		uint64_t device_size, ocf_cache_line_size_t cache_line_size,
		ocf_metadata_layout_t layout)
{
	int result = 0;
	uint32_t i = 0;
	struct ocf_metadata_ctrl *ctrl = NULL;
	struct ocf_metadata *metadata = &cache->metadata;
	struct ocf_cache_line_settings *settings =
		(struct ocf_cache_line_settings *)&metadata->settings;
	ocf_flush_page_synch_t lock_page, unlock_page;
	uint64_t device_lines;
	struct ocf_metadata_segment *superblock;
	ocf_persistent_meta_zone_t persistent_meta;
	uint64_t old_footprint;
	bool loaded;

	OCF_DEBUG_TRACE(cache);

	ENV_WARN_ON(!cache->metadata.priv);

	ctrl = cache->metadata.priv;

	device_lines = device_size / cache_line_size;
	if (device_lines >= (ocf_cache_line_t)(-1)){
		/* TODO: This is just a rough check. Most optimal one would be
		 * located in calculate_metadata_size. */
		ocf_cache_log(cache, log_err, "Device exceeds maximum suported size "
				"with this cache line size. Try bigger cache line size.");
		return -OCF_ERR_INVAL_CACHE_DEV;
	}

	ctrl->device_lines = device_lines;

	if (settings->size != cache_line_size)
		/* Re-initialize settings with different cache line size */
		ocf_metadata_config_init(cache, settings, cache_line_size);

	ctrl->mapping_size = ocf_metadata_status_sizeof(settings)
		+ sizeof(struct ocf_metadata_map);

	ocf_metadata_init_layout(cache, layout);

	/* Initial setup of dynamic size RAW containers */
	for (i = metadata_segment_variable_size_start;
			i < metadata_segment_max; i++) {
		struct ocf_metadata_raw *raw = &ctrl->raw_desc[i];

		/* Entry size configuration */
		raw->entry_size
			= ocf_metadata_get_element_size(i, settings);
		raw->entries_in_page = PAGE_SIZE / raw->entry_size;
	}

	old_footprint = ctrl->ram_footprint;

	if (0 != ocf_metadata_calculate_metadata_size(cache, ctrl,
			settings)) {
		return -1;
	}

	if (metadata->persistence_mode == ocf_metadata_persistence_persistent) {
		persistent_meta = ctx_persistent_meta_init(cache->owner, cache,
				ctrl->ram_footprint - old_footprint, &loaded);
		if (!persistent_meta)
			return -OCF_ERR_NO_MEM;
		ctrl->persistent_meta_variable = persistent_meta;
	}

	OCF_DEBUG_PARAM(cache, "Metadata begin pages = %u", ctrl->start_page);
	OCF_DEBUG_PARAM(cache, "Metadata count pages = %u", ctrl->count_pages);
	OCF_DEBUG_PARAM(cache, "Metadata end pages = %u", ctrl->start_page
			+ ctrl->count_pages);

	superblock = ctrl->segment[metadata_segment_sb_config];

	/*
	 * Initialize all dynamic size  RAW types
	 */
	for (i = metadata_segment_variable_size_start;
			i < metadata_segment_max; i++) {
		if (i == metadata_segment_collision) {
			lock_page =
				ocf_metadata_flush_lock_collision_page;
			unlock_page =
				ocf_metadata_flush_unlock_collision_page;
		} else {
			lock_page = unlock_page = NULL;
		}

		ctrl->raw_desc[i].persistent_allocator =
			ctrl->persistent_meta_variable;
		result |= ocf_metadata_segment_init(
				&ctrl->segment[i],
				cache,
				&ctrl->raw_desc[i],
				lock_page, unlock_page,
				superblock);

		if (result)
			goto finalize;
	}

	for (i = 0; i < metadata_segment_max; i++) {
		ocf_cache_log(cache, log_info, "%s offset : %llu kiB\n",
				ocf_metadata_segment_names[i],
				ctrl->raw_desc[i].ssd_pages_offset
				* PAGE_SIZE / KiB);
		if (i == metadata_segment_sb_config) {
			ocf_cache_log(cache, log_info, "%s size : %lu B\n",
				ocf_metadata_segment_names[i],
				offsetof(struct ocf_superblock_config, checksum)
				+ sizeof(((struct ocf_superblock_config *)0)
						->checksum));
		} else if (i == metadata_segment_sb_runtime) {
			ocf_cache_log(cache, log_info, "%s size : %lu B\n",
				ocf_metadata_segment_names[i],
				sizeof(struct ocf_superblock_runtime));
		} else {
			ocf_cache_log(cache, log_info, "%s size : %llu kiB\n",
					ocf_metadata_segment_names[i],
					ctrl->raw_desc[i].ssd_pages
					* PAGE_SIZE / KiB);
		}
	}

finalize:
	if (result) {
		/*
		 * Hash De-Init also contains RAW deinitialization
		 */
		ocf_metadata_deinit_variable_size(cache);
		return result;
	}

	cache->device->runtime_meta = METADATA_MEM_POOL(ctrl,
			metadata_segment_sb_runtime);

	cache->device->collision_table_entries = ctrl->cachelines;

	cache->device->hash_table_entries =
			ctrl->raw_desc[metadata_segment_hash].entries;

	cache->device->metadata_offset = ctrl->count_pages * PAGE_SIZE;

	cache->conf_meta->cachelines = ctrl->cachelines;
	cache->conf_meta->line_size = cache_line_size;

	ocf_metadata_raw_info(cache, ctrl);

	ocf_cache_log(cache, log_info, "Cache line size: %llu kiB\n",
			settings->size / KiB);

	ocf_cache_log(cache, log_info, "Metadata capacity: %llu MiB\n",
			(uint64_t)ocf_metadata_size_of(cache) / MiB);

	result = ocf_metadata_concurrency_attached_init(&cache->metadata.lock,
			cache, ctrl->raw_desc[metadata_segment_hash].entries,
			(uint32_t)ctrl->raw_desc[metadata_segment_collision].
			ssd_pages);
	if (result) {
		ocf_cache_log(cache, log_err, "Failed to initialize attached "
				"metadata concurrency\n");
		ocf_metadata_deinit_variable_size(cache);
		return  result;
	}

	return 0;
}

static inline void _ocf_init_collision_entry(struct ocf_cache *cache,
		ocf_cache_line_t idx)
{
	ocf_cache_line_t invalid_idx = cache->device->collision_table_entries;

	ocf_metadata_set_collision_info(cache, idx, invalid_idx, invalid_idx);
	ocf_metadata_set_core_info(cache, idx,
			OCF_CORE_MAX, ULONG_MAX);
	metadata_init_status_bits(cache, idx);
}

/*
 * Initialize collision table
 */
void ocf_metadata_init_collision(struct ocf_cache *cache)
{
	unsigned int i;
	unsigned int step = 0;

	for (i = 0; i < cache->device->collision_table_entries; i++) {
		_ocf_init_collision_entry(cache, i);
		OCF_COND_RESCHED_DEFAULT(step);
	}
}

/*
 * Initialize hash table
 */
void ocf_metadata_init_hash_table(struct ocf_cache *cache)
{
	unsigned int i;
	unsigned int hash_table_entries = cache->device->hash_table_entries;
	ocf_cache_line_t invalid_idx = cache->device->collision_table_entries;

	/* Init hash table */
	for (i = 0; i < hash_table_entries; i++) {
		/* hash_table contains indexes from collision_table
		 * thus it shall be initialized in improper values
		 * from collision_table
		 **/
		ocf_metadata_set_hash(cache, i, invalid_idx);
	}

}

/*
 * Get count of pages that is dedicated for metadata
 */
ocf_cache_line_t ocf_metadata_get_pages_count(struct ocf_cache *cache)
{
	struct ocf_metadata_ctrl *ctrl = NULL;

	OCF_DEBUG_TRACE(cache);

	ctrl = (struct ocf_metadata_ctrl *) cache->metadata.priv;

	return ctrl->count_pages;
}

/*
 * Get amount of cache lines
 */
ocf_cache_line_t ocf_metadata_get_cachelines_count(
		struct ocf_cache *cache)
{
	struct ocf_metadata_ctrl *ctrl = NULL;

	OCF_DEBUG_TRACE(cache);

	ctrl = (struct ocf_metadata_ctrl *) cache->metadata.priv;

	return ctrl->cachelines;
}

size_t ocf_metadata_size_of(struct ocf_cache *cache)
{
	uint32_t i = 0;
	size_t size = 0;
	struct ocf_metadata_ctrl *ctrl = NULL;

	OCF_DEBUG_TRACE(cache);

	ctrl = (struct ocf_metadata_ctrl *) cache->metadata.priv;

	/*
	 * Get size of all RAW metadata container
	 */
	for (i = 0; i < metadata_segment_max; i++) {
		size += ocf_metadata_raw_size_of(cache,
				&(ctrl->raw_desc[i]));
	}

	/* Get additional part of memory footprint */

	/* Cache concurrency mechnism */
	size += ocf_cache_line_concurrency_size_of(cache);

	return size;
}
/*******************************************************************************
 * RESERVED AREA
 ******************************************************************************/

uint64_t ocf_metadata_get_reserved_lba(
		struct ocf_cache *cache)
{
	struct ocf_metadata_ctrl *ctrl;

	OCF_DEBUG_TRACE(cache);

	ctrl = (struct ocf_metadata_ctrl *) cache->metadata.priv;
	return ctrl->raw_desc[metadata_segment_reserved].ssd_pages_offset *
			PAGE_SIZE;
}

/*******************************************************************************
 * FLUSH AND LOAD ALL
 ******************************************************************************/

static void ocf_metadata_flush_all_set_status_complete(
		void *priv, int error)
{
	struct ocf_metadata_context *context = priv;

	OCF_PL_NEXT_ON_SUCCESS_RET(context->pipeline, error);
}

static void ocf_metadata_flush_all_set_status(ocf_pipeline_t pipeline,
		void *priv, ocf_pipeline_arg_t arg)
{
	struct ocf_metadata_context *context = priv;
	ocf_cache_t cache = context->cache;
	enum ocf_metadata_shutdown_status shutdown_status =
			ocf_pipeline_arg_get_int(arg);

	ocf_metadata_set_shutdown_status(cache, shutdown_status,
			ocf_metadata_flush_all_set_status_complete,
			context);
}

static void ocf_metadata_flush_all_finish(ocf_pipeline_t pipeline,
		void *priv, int error)
{
	struct ocf_metadata_context *context = priv;
	ocf_cache_t cache = context->cache;

	if (error) {
		ocf_cache_log(cache, log_err, "Metadata Flush ERROR\n");
		ocf_metadata_error(cache);
		goto out;
	}

	ocf_cache_log(cache, log_info, "Done saving cache state!\n");

out:
	context->cmpl(context->priv, error);
	ocf_pipeline_destroy(pipeline);
}

struct ocf_pipeline_arg ocf_metadata_flush_all_args[] = {
	OCF_PL_ARG_INT(metadata_segment_sb_runtime),
	OCF_PL_ARG_INT(metadata_segment_part_runtime),
	OCF_PL_ARG_INT(metadata_segment_core_runtime),
	OCF_PL_ARG_INT(metadata_segment_cleaning),
	OCF_PL_ARG_INT(metadata_segment_lru),
	OCF_PL_ARG_INT(metadata_segment_collision),
	OCF_PL_ARG_INT(metadata_segment_list_info),
	OCF_PL_ARG_INT(metadata_segment_hash),
	OCF_PL_ARG_TERMINATOR(),
};

struct ocf_pipeline_properties ocf_metadata_flush_all_pipeline_props = {
	.priv_size = sizeof(struct ocf_metadata_context),
	.finish = ocf_metadata_flush_all_finish,
	.steps = {
		OCF_PL_STEP_ARG_INT(ocf_metadata_flush_all_set_status,
				ocf_metadata_dirty_shutdown),
		OCF_PL_STEP_FOREACH(ocf_metadata_flush_segment,
				ocf_metadata_flush_all_args),
		OCF_PL_STEP_FOREACH(ocf_metadata_calculate_crc,
				ocf_metadata_flush_all_args),
		OCF_PL_STEP_ARG_INT(ocf_metadata_flush_all_set_status,
				ocf_metadata_clean_shutdown),
		OCF_PL_STEP_TERMINATOR(),
	},
};

/*
 * Flush all metadata
 */
void ocf_metadata_flush_all(ocf_cache_t cache,
		ocf_metadata_end_t cmpl, void *priv)
{
	struct ocf_metadata_context *context;
	ocf_pipeline_t pipeline;
	int result;

	OCF_DEBUG_TRACE(cache);

	result = ocf_pipeline_create(&pipeline, cache,
			&ocf_metadata_flush_all_pipeline_props);
	if (result)
		OCF_CMPL_RET(priv, result);

	context = ocf_pipeline_get_priv(pipeline);

	context->cmpl = cmpl;
	context->priv = priv;
	context->pipeline = pipeline;
	context->cache = cache;
	context->ctrl = cache->metadata.priv;

	ocf_pipeline_next(pipeline);
}

/*
 * Flush collision metadata
 */
void ocf_metadata_flush_collision(ocf_cache_t cache,
		ocf_metadata_end_t cmpl, void *priv)
{
	struct ocf_metadata_ctrl *ctrl;
	struct ocf_metadata_raw *raw;

	OCF_DEBUG_TRACE(cache);

	ctrl = cache->metadata.priv;
	raw = &ctrl->raw_desc[metadata_segment_collision];

	ocf_metadata_raw_flush_all(cache, raw, cmpl, priv);
}

/*
 * Flush specified cache line
 */
void ocf_metadata_flush_mark(struct ocf_cache *cache,
		struct ocf_request *req, uint32_t map_idx, int to_state,
		uint8_t start, uint8_t stop)
{
	struct ocf_metadata_ctrl *ctrl = NULL;

	OCF_DEBUG_TRACE(cache);

	ctrl = (struct ocf_metadata_ctrl *) cache->metadata.priv;

	/*
	 * Mark all required metadata elements to make given metadata cache
	 * line persistent in case of recovery
	 */

	/* Collision table to get mapping cache line to HDD sector*/
	ocf_metadata_raw_flush_mark(cache,
			&(ctrl->raw_desc[metadata_segment_collision]),
			req, map_idx, to_state, start, stop);
}

/*
 * Flush specified cache lines asynchronously
 */
void ocf_metadata_flush_do_asynch(struct ocf_cache *cache,
		struct ocf_request *req, ocf_req_end_t complete)
{
	int result = 0;
	struct ocf_metadata_ctrl *ctrl = NULL;

	OCF_DEBUG_TRACE(cache);

	ctrl = (struct ocf_metadata_ctrl *) cache->metadata.priv;

	/*
	 * Flush all required metadata elements to make given metadata cache
	 * line persistent in case of recovery
	 */

	env_atomic_inc(&req->req_remaining); /* Core device IO */

	result |= ocf_metadata_raw_flush_do_asynch(cache, req,
			&(ctrl->raw_desc[metadata_segment_collision]),
			complete);

	if (result) {
		ocf_metadata_error(cache);
		ocf_cache_log(cache, log_err, "Metadata Flush ERROR\n");
	}
}

static void ocf_metadata_load_all_finish(ocf_pipeline_t pipeline,
		void *priv, int error)
{
	struct ocf_metadata_context *context = priv;
	ocf_cache_t cache = context->cache;

	if (error) {
		ocf_cache_log(cache, log_err, "Metadata read FAILURE\n");
		ocf_metadata_error(cache);
		goto out;
	}

	ocf_cache_log(cache, log_info, "Done loading cache state\n");

out:
	context->cmpl(context->priv, error);
	ocf_pipeline_destroy(pipeline);
}

struct ocf_pipeline_arg ocf_metadata_load_all_args[] = {
	OCF_PL_ARG_INT(metadata_segment_core_runtime),
	OCF_PL_ARG_INT(metadata_segment_cleaning),
	OCF_PL_ARG_INT(metadata_segment_lru),
	OCF_PL_ARG_INT(metadata_segment_collision),
	OCF_PL_ARG_INT(metadata_segment_list_info),
	OCF_PL_ARG_INT(metadata_segment_hash),
	OCF_PL_ARG_TERMINATOR(),
};

struct ocf_pipeline_properties ocf_metadata_load_all_pipeline_props = {
	.priv_size = sizeof(struct ocf_metadata_context),
	.finish = ocf_metadata_load_all_finish,
	.steps = {
		OCF_PL_STEP_FOREACH(ocf_metadata_load_segment,
				ocf_metadata_load_all_args),
		OCF_PL_STEP_FOREACH(ocf_metadata_check_crc,
				ocf_metadata_load_all_args),
		OCF_PL_STEP_TERMINATOR(),
	},
};

/*
 * Load all metadata
 */
void ocf_metadata_load_all(ocf_cache_t cache,
		ocf_metadata_end_t cmpl, void *priv)
{
	struct ocf_metadata_context *context;
	ocf_pipeline_t pipeline;
	int result;

	OCF_DEBUG_TRACE(cache);

	result = ocf_pipeline_create(&pipeline, cache,
			&ocf_metadata_load_all_pipeline_props);
	if (result)
		OCF_CMPL_RET(priv, result);

	context = ocf_pipeline_get_priv(pipeline);

	context->cmpl = cmpl;
	context->priv = priv;
	context->pipeline = pipeline;
	context->cache = cache;
	context->ctrl = cache->metadata.priv;

	ocf_pipeline_next(pipeline);
}

static void _recovery_rebuild_cline_metadata(ocf_cache_t cache,
		ocf_core_id_t core_id, uint64_t core_line,
		ocf_cache_line_t cache_line)
{
	ocf_core_t core = ocf_cache_get_core(cache, core_id);
	ocf_part_id_t part_id;
	ocf_cache_line_t hash_index;
	struct ocf_part_runtime *part;

	part_id = PARTITION_DEFAULT;
<<<<<<< HEAD
	part = cache->user_parts[part_id].runtime;
=======
	part = cache->user_parts[part_id].part.runtime;
>>>>>>> 847f5f11

	ocf_metadata_set_partition_id(cache, part_id, cache_line);
	env_atomic_inc(&part->curr_size);

	hash_index = ocf_metadata_hash_func(cache, core_line, core_id);
	ocf_metadata_add_to_collision(cache, core_id, core_line, hash_index,
			cache_line);

	ocf_lru_init_cline(cache, cache_line);

	ocf_lru_add(cache, cache_line);

	env_atomic_inc(&core->runtime_meta->cached_clines);
	env_atomic_inc(&core->runtime_meta->
			part_counters[part_id].cached_clines);

	if (metadata_test_dirty(cache, cache_line)) {
		env_atomic_inc(&core->runtime_meta->dirty_clines);
		env_atomic_inc(&core->runtime_meta->
				part_counters[part_id].dirty_clines);
		if (!env_atomic64_read(&core->runtime_meta->dirty_since))
			env_atomic64_cmpxchg(&core->runtime_meta->dirty_since, 0,
					env_ticks_to_secs(env_get_tick_count()));
	}
}

static void _recovery_invalidate_clean_sec(struct ocf_cache *cache,
		ocf_cache_line_t cline)
{
	uint8_t i;

	for (i = ocf_line_start_sector(cache);
	     i <= ocf_line_end_sector(cache); i++) {
		if (!metadata_test_dirty_one(cache, cline, i)) {
			/* Invalidate clear sectors */
			metadata_clear_valid_sec_one(cache, cline, i);
		}
	}
}

static void _recovery_reset_cline_metadata(struct ocf_cache *cache,
		ocf_cache_line_t cline)
{
	ocf_cleaning_t clean_policy_type;

	ocf_metadata_set_core_info(cache, cline, OCF_CORE_MAX, ULLONG_MAX);

	metadata_clear_valid(cache, cline);

	clean_policy_type = cache->conf_meta->cleaning_policy_type;

	ENV_BUG_ON(clean_policy_type >= ocf_cleaning_max);

	if (cleaning_policy_ops[clean_policy_type].init_cache_block != NULL)
		cleaning_policy_ops[clean_policy_type].
			init_cache_block(cache, cline);
}

static void _recovery_rebuild_metadata(ocf_pipeline_t pipeline,
		void *priv, ocf_pipeline_arg_t arg)
{
	struct ocf_metadata_context *context = priv;
	bool dirty_only = ocf_pipeline_arg_get_int(arg);
	ocf_cache_t cache = context->cache;
	ocf_cache_line_t cline;
	ocf_core_id_t core_id;
	uint64_t core_line;
	unsigned char step = 0;
	const uint64_t collision_table_entries =
			ocf_metadata_collision_table_entries(cache);

	ocf_metadata_start_exclusive_access(&cache->metadata.lock);

	for (cline = 0; cline < collision_table_entries; cline++) {
		ocf_metadata_get_core_info(cache, cline, &core_id, &core_line);
		if (core_id != OCF_CORE_MAX &&
				(!dirty_only || metadata_test_dirty(cache,
						cline))) {
			/* Rebuild metadata for mapped cache line */
			_recovery_rebuild_cline_metadata(cache, core_id,
					core_line, cline);
			if (dirty_only)
				_recovery_invalidate_clean_sec(cache, cline);
		} else {
			/* Reset metadata for not mapped or clean cache line */
			_recovery_reset_cline_metadata(cache, cline);
		}

		OCF_COND_RESCHED(step, 128);
	}

	ocf_metadata_end_exclusive_access(&cache->metadata.lock);

	ocf_pipeline_next(pipeline);
}

static void ocf_metadata_load_recovery_legacy_finish(
		ocf_pipeline_t pipeline, void *priv, int error)
{
	struct ocf_metadata_context *context = priv;
	ocf_cache_t cache = context->cache;

	if (error) {
		ocf_cache_log(cache, log_err,
				"Metadata read for recovery FAILURE\n");
		ocf_metadata_error(cache);
		goto out;
	}

	ocf_cache_log(cache, log_info, "Done loading cache state\n");

out:
	context->cmpl(context->priv, error);
	ocf_pipeline_destroy(pipeline);
}

struct ocf_pipeline_properties
ocf_metadata_load_recovery_legacy_pl_props = {
	.priv_size = sizeof(struct ocf_metadata_context),
	.finish = ocf_metadata_load_recovery_legacy_finish,
	.steps = {
		OCF_PL_STEP_ARG_INT(ocf_metadata_load_segment,
				metadata_segment_collision),
		OCF_PL_STEP_ARG_INT(_recovery_rebuild_metadata, true),
		OCF_PL_STEP_TERMINATOR(),
	},
};

static void _ocf_metadata_load_recovery_legacy(ocf_cache_t cache,
		ocf_metadata_end_t cmpl, void *priv)
{
	struct ocf_metadata_context *context;
	ocf_pipeline_t pipeline;
	int result;

	OCF_DEBUG_TRACE(cache);

	result = ocf_pipeline_create(&pipeline, cache,
			&ocf_metadata_load_recovery_legacy_pl_props);
	if (result)
		OCF_CMPL_RET(priv, result);

	context = ocf_pipeline_get_priv(pipeline);

	context->cmpl = cmpl;
	context->priv = priv;
	context->pipeline = pipeline;
	context->cache = cache;
	context->ctrl = cache->metadata.priv;

	ocf_pipeline_next(pipeline);
}

static ocf_core_id_t _ocf_metadata_find_core_by_seq(
		struct ocf_cache *cache, ocf_seq_no_t seq_no)
{
	ocf_core_t core;
	ocf_core_id_t core_id;

	if (seq_no == OCF_SEQ_NO_INVALID)
		return OCF_CORE_ID_INVALID;

	for_each_core_all(cache, core, core_id) {
		if (core->conf_meta->seq_no == seq_no)
			break;
	}

	return core_id;
}

static void ocf_metadata_load_atomic_metadata_complete(
		ocf_cache_t cache, void *priv, int error)
{
	struct ocf_metadata_context *context = priv;

	OCF_PL_NEXT_ON_SUCCESS_RET(context->pipeline, error);
}

static int ocf_metadata_load_atomic_metadata_drain(void *priv,
		uint64_t sector_addr, uint32_t sector_no, ctx_data_t *data)
{
	struct ocf_metadata_context *context = priv;
	ocf_cache_t cache = context->cache;
	struct ocf_atomic_metadata meta;
	ocf_cache_line_t line = 0;
	uint8_t pos = 0;
	ocf_seq_no_t core_seq_no = OCF_SEQ_NO_INVALID;
	ocf_core_id_t core_id = OCF_CORE_ID_INVALID;
	uint64_t core_line = 0;
	bool core_line_ok = false;
	uint32_t i;

	for (i = 0; i < sector_no; i++) {
		ctx_data_rd_check(cache->owner, &meta, data, sizeof(meta));

		line = (sector_addr + i) / ocf_line_sectors(cache);
		line = ocf_metadata_map_phy2lg(cache, line);
		pos = (sector_addr + i) % ocf_line_sectors(cache);
		core_seq_no = meta.core_seq_no;
		core_line = meta.core_line;

		/* Look for core with sequence number same as cache line */
		core_id = _ocf_metadata_find_core_by_seq(
				cache, core_seq_no);

		if (pos == 0)
			core_line_ok = false;

		if (meta.valid && core_id != OCF_CORE_ID_INVALID) {
			if (!core_line_ok) {
				ocf_metadata_set_core_info(cache, line,
							core_id, core_line);
				core_line_ok = true;
			}

			metadata_set_valid_sec_one(cache, line, pos);
			meta.dirty ?
				metadata_set_dirty_sec_one(cache, line, pos) :
				metadata_clear_dirty_sec_one(cache, line, pos);
		}
	}

	return 0;
}

static void ocf_metadata_load_atomic_metadata(
		ocf_pipeline_t pipeline, void *priv, ocf_pipeline_arg_t arg)
{
	struct ocf_metadata_context *context = priv;
	ocf_cache_t cache = context->cache;
	int result;

	result = metadata_io_read_i_atomic(cache, cache->mngt_queue,
			context, ocf_metadata_load_atomic_metadata_drain,
			ocf_metadata_load_atomic_metadata_complete);
	if (result) {
		ocf_metadata_error(cache);
		ocf_cache_log(cache, log_err,
				"Metadata read for recovery FAILURE\n");
		OCF_PL_FINISH_RET(pipeline, result);
	}
}

static void ocf_metadata_load_recovery_atomic_finish(
		ocf_pipeline_t pipeline, void *priv, int error)
{
	struct ocf_metadata_context *context = priv;
	ocf_cache_t cache = context->cache;

	if (error) {
		ocf_cache_log(cache, log_err,
				"Metadata read for recovery FAILURE\n");
		ocf_metadata_error(cache);
	}

	context->cmpl(context->priv, error);
	ocf_pipeline_destroy(pipeline);
}

struct ocf_pipeline_properties
ocf_metadata_load_recovery_atomic_pl_props = {
	.priv_size = sizeof(struct ocf_metadata_context),
	.finish = ocf_metadata_load_recovery_atomic_finish,
	.steps = {
		OCF_PL_STEP(ocf_metadata_load_atomic_metadata),
		OCF_PL_STEP_ARG_INT(_recovery_rebuild_metadata, false),
		OCF_PL_STEP_TERMINATOR(),
	},
};

/*
 * RAM Implementation - Load all metadata elements from SSD
 */
static void _ocf_metadata_load_recovery_atomic(ocf_cache_t cache,
		ocf_metadata_end_t cmpl, void *priv)
{
	struct ocf_metadata_context *context;
	ocf_pipeline_t pipeline;
	int result;

	OCF_DEBUG_TRACE(cache);

	result = ocf_pipeline_create(&pipeline, cache,
			&ocf_metadata_load_recovery_atomic_pl_props);
	if (result)
		OCF_CMPL_RET(priv, result);

	context = ocf_pipeline_get_priv(pipeline);

	context->cmpl = cmpl;
	context->priv = priv;
	context->pipeline = pipeline;
	context->cache = cache;
	context->ctrl = cache->metadata.priv;

	ocf_pipeline_next(pipeline);
}

/*
 * Load for recovery - Load only data that is required for recovery procedure
 */
void ocf_metadata_load_recovery(ocf_cache_t cache,
		ocf_metadata_end_t cmpl, void *priv)
{
	OCF_DEBUG_TRACE(cache);

	if (ocf_volume_is_atomic(&cache->device->volume))
		_ocf_metadata_load_recovery_atomic(cache, cmpl, priv);
	else
		_ocf_metadata_load_recovery_legacy(cache, cmpl, priv);
}

/*******************************************************************************
 * Core and part id
 ******************************************************************************/

void ocf_metadata_get_core_and_part_id(struct ocf_cache *cache,
		ocf_cache_line_t line, ocf_core_id_t *core_id,
		ocf_part_id_t *part_id)
{
	const struct ocf_metadata_map *collision;
	const struct ocf_metadata_list_info *info;
	struct ocf_metadata_ctrl *ctrl =
		(struct ocf_metadata_ctrl *) cache->metadata.priv;

	collision = ocf_metadata_raw_rd_access(cache,
			&(ctrl->raw_desc[metadata_segment_collision]), line);

	info =  ocf_metadata_raw_rd_access(cache,
			&(ctrl->raw_desc[metadata_segment_list_info]), line);

	ENV_BUG_ON(!collision || !info);

	if (core_id)
		*core_id = collision->core_id;
	if (part_id)
		*part_id = info->partition_id;
}
/*******************************************************************************
 * Hash Table
 ******************************************************************************/

/*
 * Hash Table - Get
 */
ocf_cache_line_t ocf_metadata_get_hash(struct ocf_cache *cache,
		ocf_cache_line_t index)
{
	struct ocf_metadata_ctrl *ctrl
		= (struct ocf_metadata_ctrl *) cache->metadata.priv;

	return *(ocf_cache_line_t *)ocf_metadata_raw_rd_access(cache,
			&(ctrl->raw_desc[metadata_segment_hash]), index);
}

/*
 * Hash Table - Set
 */
void ocf_metadata_set_hash(struct ocf_cache *cache, ocf_cache_line_t index,
		ocf_cache_line_t line)
{
	struct ocf_metadata_ctrl *ctrl
		= (struct ocf_metadata_ctrl *) cache->metadata.priv;

	*(ocf_cache_line_t *)ocf_metadata_raw_wr_access(cache,
			&(ctrl->raw_desc[metadata_segment_hash]), index) = line;
}

/*******************************************************************************
 *  Bitmap status
 ******************************************************************************/

#include "metadata_bit.h"

#define _ocf_metadata_funcs_5arg(what) \
bool ocf_metadata_##what(struct ocf_cache *cache, \
	 ocf_cache_line_t line, uint8_t start, uint8_t stop, bool all) \
{ \
	switch (cache->metadata.settings.size) { \
		case ocf_cache_line_size_4: \
			return _ocf_metadata_##what##_u8(cache, line, start, stop, all); \
		case ocf_cache_line_size_8: \
			return _ocf_metadata_##what##_u16(cache, line, start, stop, all); \
		case ocf_cache_line_size_16: \
			return _ocf_metadata_##what##_u32(cache, line, start, stop, all); \
		case ocf_cache_line_size_32: \
			return _ocf_metadata_##what##_u64(cache, line, start, stop, all); \
		case ocf_cache_line_size_64: \
			return _ocf_metadata_##what##_u128(cache, line, start, stop, all); \
		case ocf_cache_line_size_none: \
		default: \
			ENV_BUG_ON(1); \
			return false; \
	} \
} \


#define _ocf_metadata_funcs_4arg(what) \
bool ocf_metadata_##what(struct ocf_cache *cache, \
	 ocf_cache_line_t line, uint8_t start, uint8_t stop) \
{ \
	switch (cache->metadata.settings.size) { \
		case ocf_cache_line_size_4: \
			return _ocf_metadata_##what##_u8(cache, line, start, stop); \
		case ocf_cache_line_size_8: \
			return _ocf_metadata_##what##_u16(cache, line, start, stop); \
		case ocf_cache_line_size_16: \
			return _ocf_metadata_##what##_u32(cache, line, start, stop); \
		case ocf_cache_line_size_32: \
			return _ocf_metadata_##what##_u64(cache, line, start, stop); \
		case ocf_cache_line_size_64: \
			return _ocf_metadata_##what##_u128(cache, line, start, stop); \
		case ocf_cache_line_size_none: \
		default: \
			ENV_BUG_ON(1); \
			return false; \
	} \
} \

#define _ocf_metadata_funcs(what) \
	_ocf_metadata_funcs_5arg(test_##what) \
	_ocf_metadata_funcs_4arg(test_out_##what) \
	_ocf_metadata_funcs_4arg(clear_##what) \
	_ocf_metadata_funcs_4arg(set_##what) \
	_ocf_metadata_funcs_5arg(test_and_set_##what) \
	_ocf_metadata_funcs_5arg(test_and_clear_##what)

_ocf_metadata_funcs(dirty);
_ocf_metadata_funcs(valid);

int ocf_metadata_init(struct ocf_cache *cache,
		ocf_cache_line_size_t cache_line_size,
		ocf_metadata_persistence_mode_t persistence_mode)
{
	int ret;

	OCF_DEBUG_TRACE(cache);

	cache->metadata.persistence_mode = persistence_mode;

	ret = ocf_metadata_init_fixed_size(cache, cache_line_size);
	if (ret)
		return ret;

	ret = ocf_metadata_concurrency_init(&cache->metadata.lock);
	if (ret) {
		ocf_metadata_deinit_fixed_size(cache);
		return ret;
	}

	return 0;
}

void ocf_metadata_deinit(struct ocf_cache *cache)
{
	OCF_DEBUG_TRACE(cache);

	ocf_metadata_deinit_fixed_size(cache);
	ocf_metadata_concurrency_deinit(&cache->metadata.lock);
}

void ocf_metadata_error(struct ocf_cache *cache)
{
	if (cache->device->metadata_error == 0)
		ocf_cache_log(cache, log_err, "Metadata Error\n");

	env_bit_clear(ocf_cache_state_running, &cache->cache_state);
	cache->device->metadata_error = -1;
}

struct ocf_metadata_read_sb_ctx;

typedef void (*ocf_metadata_read_sb_end_t)(
		struct ocf_metadata_read_sb_ctx *context);

struct ocf_metadata_read_sb_ctx {
	struct ocf_superblock_config superblock;
	ocf_metadata_read_sb_end_t cmpl;
	ocf_ctx_t ctx;
	void *priv1;
	void *priv2;
	int error;
};

static void ocf_metadata_read_sb_complete(struct ocf_io *io, int error)
{
	struct ocf_metadata_read_sb_ctx *context = io->priv1;
	ctx_data_t *data = ocf_io_get_data(io);

	if (!error) {
		/* Read data from data into super block buffer */
		ctx_data_rd_check(context->ctx, &context->superblock, data,
				sizeof(context->superblock));
	}

	ctx_data_free(context->ctx, data);
	ocf_io_put(io);

	context->error = error;
	context->cmpl(context);

	env_free(context);
}

static int ocf_metadata_read_sb(ocf_ctx_t ctx, ocf_volume_t volume,
		ocf_metadata_read_sb_end_t cmpl, void *priv1, void *priv2)
{
	struct ocf_metadata_read_sb_ctx *context;
	size_t sb_pages = BYTES_TO_PAGES(sizeof(context->superblock));
	ctx_data_t *data;
	struct ocf_io *io;
	int result = 0;

	/* Allocate memory for first page of super block */
	context = env_zalloc(sizeof(*context), ENV_MEM_NORMAL);
	if (!context) {
		ocf_log(ctx, log_err, "Memory allocation error");
		return -OCF_ERR_NO_MEM;
	}

	context->cmpl = cmpl;
	context->ctx = ctx;
	context->priv1 = priv1;
	context->priv2 = priv2;

	/* Allocate resources for IO */
	io = ocf_volume_new_io(volume, NULL, 0, sb_pages * PAGE_SIZE,
			OCF_READ, 0, 0);
	if (!io) {
		ocf_log(ctx, log_err, "Memory allocation error");
		result = -OCF_ERR_NO_MEM;
		goto err_io;
	}

	data = ctx_data_alloc(ctx, sb_pages);
	if (!data) {
		ocf_log(ctx, log_err, "Memory allocation error");
		result = -OCF_ERR_NO_MEM;
		goto err_data;
	}

	/*
	 * Read first page of cache device in order to recover metadata
	 * properties
	 */
	result = ocf_io_set_data(io, data, 0);
	if (result) {
		ocf_log(ctx, log_err, "Metadata IO configuration error\n");
		result = -OCF_ERR_IO;
		goto err_set_data;
	}

	ocf_io_set_cmpl(io, context, NULL, ocf_metadata_read_sb_complete);
	ocf_volume_submit_io(io);

	return 0;

err_set_data:
	ctx_data_free(ctx, data);
err_data:
	ocf_io_put(io);
err_io:
	env_free(context);
	return result;
}

static void ocf_metadata_load_properties_cmpl(
		struct ocf_metadata_read_sb_ctx *context)
{
	struct ocf_metadata_load_properties properties;
	struct ocf_superblock_config *superblock = &context->superblock;
	ocf_metadata_load_properties_end_t cmpl = context->priv1;
	void *priv = context->priv2;
	ocf_ctx_t ctx = context->ctx;

	if (superblock->magic_number != CACHE_MAGIC_NUMBER) {
		ocf_log(ctx, log_info, "Cannot detect pre-existing metadata\n");
		OCF_CMPL_RET(priv, -OCF_ERR_NO_METADATA, NULL);
	}

	if (METADATA_VERSION() != superblock->metadata_version) {
		ocf_log(ctx, log_err, "Metadata version mismatch!\n");
		OCF_CMPL_RET(priv, -OCF_ERR_METADATA_VER, NULL);
	}

	if (!ocf_cache_line_size_is_valid(superblock->line_size)) {
		ocf_log(ctx, log_err, "ERROR: Invalid cache line size!\n");
		OCF_CMPL_RET(priv, -OCF_ERR_INVAL, NULL);
	}

	if ((unsigned)superblock->metadata_layout >= ocf_metadata_layout_max) {
		ocf_log(ctx, log_err, "ERROR: Invalid metadata layout!\n");
		OCF_CMPL_RET(priv, -OCF_ERR_INVAL, NULL);
	}

	if (superblock->cache_mode >= ocf_cache_mode_max) {
		ocf_log(ctx, log_err, "ERROR: Invalid cache mode!\n");
		OCF_CMPL_RET(priv, -OCF_ERR_INVAL, NULL);
	}

	if (superblock->clean_shutdown > ocf_metadata_clean_shutdown) {
		ocf_log(ctx, log_err, "ERROR: Invalid shutdown status!\n");
		OCF_CMPL_RET(priv, -OCF_ERR_INVAL, NULL);
	}

	if (superblock->dirty_flushed > DIRTY_FLUSHED) {
		ocf_log(ctx, log_err, "ERROR: Invalid flush status!\n");
		OCF_CMPL_RET(priv, -OCF_ERR_INVAL, NULL);
	}

	properties.line_size = superblock->line_size;
	properties.layout = superblock->metadata_layout;
	properties.cache_mode = superblock->cache_mode;
	properties.shutdown_status = superblock->clean_shutdown;
	properties.dirty_flushed = superblock->dirty_flushed;
	properties.cache_name = superblock->name;

	OCF_CMPL_RET(priv, 0, &properties);
}

void ocf_metadata_load_properties(ocf_volume_t volume,
		ocf_metadata_load_properties_end_t cmpl, void *priv)
{
	int result;

	OCF_DEBUG_TRACE(cache);

	result = ocf_metadata_read_sb(volume->cache->owner, volume,
			ocf_metadata_load_properties_cmpl, cmpl, priv);
	if (result)
		OCF_CMPL_RET(priv, result, NULL);
}

/* metadata segment data + iterators */
struct query_cores_data
{
	/* array of data */
	ctx_data_t *data;
	/* current metadata entry counter */
	uint32_t entry;
	/* number of entries per page */
	uint32_t entries_in_page;
};

/* query cores context */
struct query_cores_context
{
	ocf_ctx_t ctx;

	struct ocf_superblock_config superblock;
	struct ocf_metadata_uuid muuid;

	struct {
		struct query_cores_data core_uuids;
		struct query_cores_data core_config;
		struct query_cores_data superblock;
	} data;

	env_atomic count;
	env_atomic error;

	/* OCF entry point parameters */
	struct {
		struct ocf_volume_uuid *uuids;
		uint32_t uuids_count;
		void *priv;
		ocf_metadata_query_cores_end_t cmpl;
	} params;
};

/* copy next metadata entry from data to memory buffer */
static void ocf_metadata_query_cores_data_read(ocf_ctx_t ctx,
		struct query_cores_data *data,
		void *buf, uint32_t size)
{
	if (data->entry > 0 && data->entry % data->entries_in_page == 0) {
		ctx_data_seek_check(ctx, data->data,
				ctx_data_seek_current,
				PAGE_SIZE - data->entries_in_page * size);
	}

	ctx_data_rd_check(ctx, buf, data->data, size);

	++data->entry;
}

static void ocf_metadata_query_cores_end(struct query_cores_context *context,
		int error)
{
	ocf_ctx_t ctx = context->ctx;
	unsigned i, core_idx;
	struct ocf_metadata_uuid *muuid = &context->muuid;
	struct ocf_core_meta_config core_config;
	unsigned core_count = 0;
	unsigned long valid_core_bitmap[(OCF_CORE_MAX /
			(sizeof(unsigned long) * 8)) + 1];
	unsigned out_cores;

	if (error)
		env_atomic_cmpxchg(&context->error, 0, error);

	if (env_atomic_dec_return(&context->count))
		return;

	error = env_atomic_read(&context->error);
	if (error)
		goto exit;

	/* read superblock */
	ctx_data_rd_check(ctx, &context->superblock,
			context->data.superblock.data,
			sizeof(context->superblock));

	if (context->superblock.magic_number != CACHE_MAGIC_NUMBER) {
		error = -OCF_ERR_NO_METADATA;
		goto exit;
	}

	env_memset(&valid_core_bitmap, sizeof(valid_core_bitmap), 0);

	/* read valid cores from core config segment */
	for (i = 0; i < OCF_CORE_MAX; i++) {
		ocf_metadata_query_cores_data_read(ctx,
				&context->data.core_config,
				&core_config, sizeof(core_config));
		if (core_config.valid) {
			env_bit_set(i, valid_core_bitmap);
			++core_count;
		}
	}

	/* read core uuids */
	out_cores = OCF_MIN(core_count, context->params.uuids_count);
	for (i = 0, core_idx = 0; i < OCF_CORE_MAX && core_idx < out_cores;
			i++) {
		ocf_metadata_query_cores_data_read(ctx,
				&context->data.core_uuids,
				muuid, sizeof(*muuid));

		if (!env_bit_test(i, valid_core_bitmap))
			continue;

		if (muuid->size > OCF_VOLUME_UUID_MAX_SIZE) {
			error = -OCF_ERR_INVAL;
			goto exit;
		}
		if (muuid->size > context->params.uuids[core_idx].size) {
			error = -OCF_ERR_INVAL;
			goto exit;
		}

		error = env_memcpy(context->params.uuids[core_idx].data,
				context->params.uuids[core_idx].size,
				muuid->data, muuid->size);
		if (error)
			goto exit;
		context->params.uuids[core_idx].size = muuid->size;

		++core_idx;
	}

exit:
	/* provide actual core count to completion */
	context->params.cmpl(context->params.priv, error, core_count);

	/* free data */
	ctx_data_free(ctx, context->data.core_uuids.data);
	ctx_data_free(ctx, context->data.core_config.data);
	ctx_data_free(ctx, context->data.superblock.data);

	env_secure_free(context, sizeof(*context));
}

static void ocf_metadata_query_cores_end_io(struct ocf_io *io, int error)
{
	struct query_cores_context *context = io->priv1;

	ocf_io_put(io);
	ocf_metadata_query_cores_end(context, error);
}

static int ocf_metadata_query_cores_io(ocf_volume_t volume,
		struct query_cores_context *context, ctx_data_t *data,
		uint32_t offset, uint64_t page, uint32_t num_pages)
{
	struct ocf_io *io;
	int err;

	env_atomic_inc(&context->count);

	/* Allocate new IO */
	io = ocf_volume_new_io(volume, NULL,
			PAGES_TO_BYTES(page),
			PAGES_TO_BYTES(num_pages),
			OCF_READ, 0, 0);
	if (!io) {
		err = -OCF_ERR_NO_MEM;
		goto exit_error;
	}

	/* Setup IO */
	ocf_io_set_cmpl(io, context, NULL,
			ocf_metadata_query_cores_end_io);
	err = ocf_io_set_data(io, data, PAGES_TO_BYTES(offset));
	if (err) {
		ocf_io_put(io);
		goto exit_error;
	}

	ocf_volume_submit_io(io);

	return 0;

exit_error:
	env_atomic_dec(&context->count);
	return err;
}

int ocf_metadata_query_cores_segment_io(
		 struct query_cores_context *context,
		ocf_ctx_t owner,
		ocf_volume_t volume,
		enum ocf_metadata_segment_id segment,
		struct ocf_metadata_ctrl *ctrl,
		struct query_cores_data *segment_data)
{
	uint32_t pages_left;
	uint32_t pages;
	uint32_t addr;
	uint32_t offset;
	uint32_t io_count;
	uint32_t i;
	uint32_t max_pages_per_io;
	int err = 0;
	unsigned int max_io_size = ocf_volume_get_max_io_size(volume);

	if (!max_io_size) {
		err = -OCF_ERR_INVAL;
		goto exit;
	}

	max_pages_per_io = max_io_size / PAGE_SIZE;

	/* Allocate data */
	segment_data->data = ctx_data_alloc(owner,
			ctrl->raw_desc[segment].ssd_pages);
	if (!segment_data->data) {
		err = -OCF_ERR_NO_MEM;
		goto exit;
	}

	segment_data->entries_in_page = ctrl->raw_desc[segment].entries_in_page;

	io_count = OCF_DIV_ROUND_UP(ctrl->raw_desc[segment].ssd_pages,
			max_pages_per_io);

	/* submit segment data I/O */
	pages_left = ctrl->raw_desc[segment].ssd_pages;
	addr = ctrl->raw_desc[segment].ssd_pages_offset;
	offset = 0;
	i = 0;
	while (pages_left) {
		ENV_BUG_ON(i >= io_count);

		pages = OCF_MIN(pages_left, max_pages_per_io);

		err = ocf_metadata_query_cores_io(volume, context,
				segment_data->data, offset, addr, pages);
		if (err)
			goto exit;

		addr += pages;
		offset += pages;
		pages_left -= pages;
		++i;
	}

exit:
	return err;
}

void ocf_metadata_query_cores(ocf_ctx_t owner, ocf_volume_t volume,
		struct ocf_volume_uuid *uuid, uint32_t count,
		ocf_metadata_query_cores_end_t cmpl, void *priv)
{
	struct ocf_metadata_ctrl *ctrl = NULL;
	struct query_cores_context *context;
	int err;

	if (count > OCF_CORE_MAX)
		OCF_CMPL_RET(priv, -OCF_ERR_INVAL, 0);

	/* intialize query context */
	context = env_secure_alloc(sizeof(*context));
	if (!context)
		OCF_CMPL_RET(priv, -OCF_ERR_NO_MEM, 0);

	ENV_BUG_ON(env_memset(context, sizeof(*context), 0));
	context->ctx = owner;
	context->params.cmpl = cmpl;
	context->params.priv = priv;
	context->params.uuids = uuid;
	context->params.uuids_count = count;
	env_atomic_set(&context->count, 1);

	ctrl = ocf_metadata_ctrl_init(false);
	if (!ctrl) {
		err = -OCF_ERR_NO_MEM;
		goto exit;
	}

	/* superblock I/O */
	err = ocf_metadata_query_cores_segment_io(context, owner,
			volume, metadata_segment_sb_config, ctrl,
			&context->data.superblock);
	if (err)
		goto exit;

	/* core config I/O */
	err = ocf_metadata_query_cores_segment_io(context, owner,
			volume, metadata_segment_core_uuid, ctrl,
			&context->data.core_uuids);
	if (err)
		goto exit;

	/* core uuid I/O */
	err = ocf_metadata_query_cores_segment_io(context, owner,
			volume, metadata_segment_core_config, ctrl,
			&context->data.core_config);
	if (err)
		goto exit;
exit:
	env_vfree(ctrl);
	ocf_metadata_query_cores_end(context, err);
}


static void ocf_metadata_probe_cmpl(struct ocf_metadata_read_sb_ctx *context)
{
	struct ocf_metadata_probe_status status;
	struct ocf_superblock_config *superblock = &context->superblock;
	ocf_metadata_probe_end_t cmpl = context->priv1;
	void *priv = context->priv2;

	if (superblock->magic_number != CACHE_MAGIC_NUMBER)
		OCF_CMPL_RET(priv, -OCF_ERR_NO_METADATA, NULL);

	if (superblock->clean_shutdown > ocf_metadata_clean_shutdown)
		OCF_CMPL_RET(priv, -OCF_ERR_INVAL, NULL);

	if (superblock->dirty_flushed > DIRTY_FLUSHED)
		OCF_CMPL_RET(priv, -OCF_ERR_INVAL, NULL);

	status.clean_shutdown = (superblock->clean_shutdown !=
			ocf_metadata_dirty_shutdown);
	status.cache_dirty = (superblock->dirty_flushed == DIRTY_NOT_FLUSHED);

	if (METADATA_VERSION() != superblock->metadata_version)
		OCF_CMPL_RET(priv, -OCF_ERR_METADATA_VER, &status);

	env_strncpy(status.cache_name, OCF_CACHE_NAME_SIZE, superblock->name,
			OCF_CACHE_NAME_SIZE);

	OCF_CMPL_RET(priv, 0, &status);
}

void ocf_metadata_probe(ocf_ctx_t ctx, ocf_volume_t volume,
		ocf_metadata_probe_end_t cmpl, void *priv)
{
	int result;

	OCF_CHECK_NULL(ctx);
	OCF_CHECK_NULL(volume);

	result = ocf_metadata_read_sb(ctx, volume, ocf_metadata_probe_cmpl,
			cmpl, priv);
	if (result)
		OCF_CMPL_RET(priv, result, NULL);
}

/* completion context for query_cores */
struct ocf_metadata_query_cores_context
{
	ocf_metadata_probe_cores_end_t cmpl;
	void *priv;
};

static void ocf_metadata_probe_cores_end(void *_context, int error,
		unsigned num_cores)
{
	struct ocf_metadata_query_cores_context *context = _context;

	context->cmpl(context->priv, error, num_cores);
	env_vfree(context);
}

void ocf_metadata_probe_cores(ocf_ctx_t ctx, ocf_volume_t volume,
		struct ocf_volume_uuid *uuids, uint32_t uuids_count,
		ocf_metadata_probe_cores_end_t cmpl, void *priv)
{
	struct ocf_metadata_query_cores_context *context;

	context = env_vzalloc(sizeof(*context));
	if (!context)
		OCF_CMPL_RET(priv, -OCF_ERR_NO_MEM, 0);

	context->cmpl = cmpl;
	context->priv = priv;

	ocf_metadata_query_cores(ctx, volume, uuids, uuids_count,
			ocf_metadata_probe_cores_end, context);
}<|MERGE_RESOLUTION|>--- conflicted
+++ resolved
@@ -93,11 +93,7 @@
 		return OCF_USER_IO_CLASS_MAX + 1;
 
 	case metadata_segment_part_runtime:
-<<<<<<< HEAD
-		return OCF_IO_CLASS_MAX + 2; /* extra runtime for freelist */
-=======
 		return OCF_NUM_PARTITIONS;
->>>>>>> 847f5f11
 
 	case metadata_segment_core_config:
 		return OCF_CORE_MAX;
@@ -162,11 +158,7 @@
 		break;
 
 	case metadata_segment_part_runtime:
-<<<<<<< HEAD
-		size = sizeof(struct ocf_part_runtime);
-=======
 		size = sizeof(struct ocf_part_runtime_meta);
->>>>>>> 847f5f11
 		break;
 
 	case metadata_segment_hash:
@@ -563,11 +555,7 @@
 	struct ocf_core_meta_config *core_meta_config;
 	struct ocf_core_meta_runtime *core_meta_runtime;
 	struct ocf_user_part_config *part_config;
-<<<<<<< HEAD
-	struct ocf_part_runtime *part_runtime;
-=======
 	struct ocf_part_runtime_meta *part_runtime_meta;
->>>>>>> 847f5f11
 	struct ocf_metadata_segment *superblock;
 	ocf_core_t core;
 	ocf_core_id_t core_id;
@@ -644,11 +632,7 @@
 		cache->user_parts[i].part.runtime =
 			&part_runtime_meta[i].runtime;
 	}
-<<<<<<< HEAD
-	cache->free = &part_runtime[OCF_IO_CLASS_MAX + 1];
-=======
 	cache->free.runtime= &part_runtime_meta[PARTITION_FREELIST].runtime;
->>>>>>> 847f5f11
 
 	/* Set core metadata */
 	core_meta_config = METADATA_MEM_POOL(ctrl,
@@ -1230,11 +1214,7 @@
 	struct ocf_part_runtime *part;
 
 	part_id = PARTITION_DEFAULT;
-<<<<<<< HEAD
-	part = cache->user_parts[part_id].runtime;
-=======
 	part = cache->user_parts[part_id].part.runtime;
->>>>>>> 847f5f11
 
 	ocf_metadata_set_partition_id(cache, part_id, cache_line);
 	env_atomic_inc(&part->curr_size);
