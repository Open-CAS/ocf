--- conflicted
+++ resolved
@@ -417,24 +417,15 @@
 		lock_type = OCF_READ;
 
 	return lock_type == OCF_WRITE ?
-<<<<<<< HEAD
-			ocf_req_async_lock_wr(c, req, req->engine_cbs->resume) :
-			ocf_req_async_lock_rd(c, req, req->engine_cbs->resume);
-=======
 		ocf_req_async_lock_wr(c, req, req->engine_cbs->resume) :
 		ocf_req_async_lock_rd(c, req, req->engine_cbs->resume);
->>>>>>> 847f5f11
 }
 
 /* Attempt to map cachelines marked as LOOKUP_MISS.
  * Caller must assure that request map info is up to date (request
  * is traversed).
  */
-<<<<<<< HEAD
-static inline void ocf_prepare_clines_evict(struct ocf_request *req)
-=======
 static inline void ocf_prepare_clines_miss(struct ocf_request *req)
->>>>>>> 847f5f11
 {
 	bool part_has_space;
 
@@ -452,12 +443,11 @@
 
 	if (!ocf_req_test_mapping_error(req))
 		ocf_promotion_req_purge(req->cache->promotion_policy, req);
-<<<<<<< HEAD
 }
 
 static inline bool _defer_req(struct ocf_request *req)
 {
-	if (!ocf_req_test_clean_eviction(req))
+	if (!ocf_req_is_cleaning_required(req))
 		return false;
 
 	if (req->byte_position % (64*KiB) == 0 &&
@@ -465,26 +455,17 @@
 		return false;
 
 	return true;
-=======
->>>>>>> 847f5f11
 }
 
 int ocf_engine_prepare_clines(struct ocf_request *req)
 {
-<<<<<<< HEAD
-=======
-	struct ocf_user_part *user_part = &req->cache->user_parts[req->part_id];
->>>>>>> 847f5f11
+	struct ocf_user_part *user_part = &req->cache->user_parts[req->part_id]; 
 	bool mapped;
 	bool promote = true;
 	int lock = -OCF_ERR_NO_LOCK;
 
 	/* requests to disabled partitions go in pass-through */
-<<<<<<< HEAD
-	if (!ocf_part_is_enabled(&req->cache->user_parts[req->part_id])) {
-=======
 	if (!ocf_user_part_is_enabled(user_part)) {
->>>>>>> 847f5f11
 		ocf_req_set_mapping_error(req);
 		return -OCF_ERR_NO_LOCK;
 	}
@@ -526,9 +507,6 @@
 	/* Repeat lookup after upgrading lock */
 	ocf_engine_lookup(req);
 
-<<<<<<< HEAD
-	ocf_prepare_clines_evict(req);
-=======
 	if (unlikely(ocf_engine_is_mapped(req))) {
 		lock = lock_clines(req);
 		ocf_engine_set_hot(req);
@@ -537,7 +515,6 @@
 	}
 
 	ocf_prepare_clines_miss(req);
->>>>>>> 847f5f11
 	if (!ocf_req_test_mapping_error(req)) {
 		lock = lock_clines(req);
 		if (lock < 0) {
@@ -552,16 +529,10 @@
 
 	ocf_hb_req_prot_unlock_wr(req);
 
-<<<<<<< HEAD
 	if (_defer_req(req)) {
 		ocf_engine_defer_req(req);
 
 		lock = OCF_ERR_NO_LOCK;
-=======
-	if (ocf_req_is_cleaning_required(req)) {
-		ocf_lru_clean(req->cache, user_part, req->io_queue,
-				128);
->>>>>>> 847f5f11
 	}
 
 	return lock;
